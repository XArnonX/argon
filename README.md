--- conflicted
+++ resolved
@@ -14,11 +14,7 @@
 
 ## Quick Start
 
-<<<<<<< HEAD
-To install this library manually, include this minified build in your project:
-=======
-To install the argon.js library manually, include this script in your html:
->>>>>>> 994d697e
+To install the argon.js library manually, include this minified build in your project:
 
 * [argon.min.js](https://github.com/argonjs/argon/raw/master/argon.min.js)
 
@@ -48,13 +44,8 @@
 var Argon = require('@argonjs/argon');
 ```
 
-<<<<<<< HEAD
-If you aren’t using a module loader at all, no worries! The *argon.js* library
-will create a global `Argon` variable that exposes the same API.
-=======
-If you aren't using modules at all, no worries! The `argon.umd.js` script creates a 
-global `Argon` namespace that exposes the same API. 
->>>>>>> 994d697e
+If you aren't using modules at all, no worries! The *argon.js* library will
+create a global `Argon` variable that exposes the same API. 
 
 ## Typescript
 
