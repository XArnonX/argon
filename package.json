--- conflicted
+++ resolved
@@ -1,4 +1,3 @@
-<<<<<<< HEAD
 {
   "name": "@argonjs/argon",
   "version": "1.1.0-beta",
@@ -148,159 +147,4 @@
     "typescript-formatter": "^2.3.0",
     "uglify-js": "^2.7.3"
   }
-}
-=======
-{
-  "name": "@argonjs/argon",
-  "version": "1.0.0",
-  "main": "dist/argon.js",
-  "typings": "index.d.ts",
-  "jspm": {
-    "format": "cjs",
-    "jspmPackage": true,
-    "dependencies": {
-      "aurelia-dependency-injection": "npm:aurelia-dependency-injection@^1.0.0-beta.1.1.4",
-      "aurelia-polyfills": "npm:aurelia-polyfills@^1.0.0-beta.1.0.0",
-      "cesium": "github:aelatgt/cesium@referenceFrames",
-      "mobile-detect": "npm:mobile-detect@^1.3.2",
-      "ts": "github:frankwallis/plugin-typescript@^5.0.9",
-      "urijs": "github:medialize/URI.js@^1.18.1"
-    },
-    "devDependencies": {
-      "chai": "npm:chai@^3.5.0",
-      "css": "github:systemjs/plugin-css@^0.1.19",
-      "mocha": "npm:mocha@^2.3.3"
-    },
-    "buildConfig": {
-      "transpileES6": true,
-      "minify": true
-    },
-    "peerDependencies": {
-      "aurelia-logging": "npm:aurelia-logging@^1.0.0-beta.1.1.1",
-      "aurelia-metadata": "npm:aurelia-metadata@^1.0.0-beta.1.1.3",
-      "aurelia-pal": "npm:aurelia-pal@^1.0.0-beta.1.1.1",
-      "os": "github:jspm/nodelibs-os@^0.2.0-alpha"
-    },
-    "overrides": {
-      "npm:chai@3.5.0": {
-        "main": "index.js",
-        "format": "cjs",
-        "jspmPackage": true,
-        "meta": {
-          "*": {
-            "globals": {
-              "process": "process"
-            }
-          },
-          "*.json": {
-            "format": "json"
-          },
-          "chai.js": {
-            "cjsRequireDetection": false
-          }
-        },
-        "map": {
-          "./lib/chai/utils": "./lib/chai/utils/index.js",
-          "process": "@empty"
-        }
-      },
-      "npm:deep-eql@0.1.3": {
-        "main": "index.js",
-        "format": "cjs",
-        "meta": {
-          "*.json": {
-            "format": "json"
-          }
-        },
-        "map": {
-          "buffer": "@empty"
-        }
-      },
-      "npm:mobile-detect@1.3.2": {
-        "format": "cjs",
-        "jspmPackage": true,
-        "map": {}
-      },
-      "npm:mocha@2.4.5": {
-        "browser": "mocha",
-        "main": "mocha",
-        "meta": {
-          "mocha.js": {
-            "deps": [
-              "./mocha.css!"
-            ],
-            "exports": "mocha"
-          }
-        },
-        "dependencies": {
-          "css": "*"
-        },
-        "registry": "jspm"
-      },
-      "github:aelatgt/cesium@referenceFrames": {
-        "registry": "github",
-        "dependencies": {},
-        "map": {
-          "./Source/DataSources/BillboardGraphics": "@empty",
-          "./Source/DataSources/BoxGraphics": "@empty",
-          "./Source/DataSources/CorridorGraphics": "@empty",
-          "./Source/DataSources/CylinderGraphics": "@empty",
-          "./Source/DataSources/EllipseGraphics": "@empty",
-          "./Source/DataSources/EllipsoidGraphics": "@empty",
-          "./Source/DataSources/LabelGraphics": "@empty",
-          "./Source/DataSources/ModelGraphics": "@empty",
-          "./Source/DataSources/PathGraphics": "@empty",
-          "./Source/DataSources/PointGraphics": "@empty",
-          "./Source/DataSources/PolygonGraphics": "@empty",
-          "./Source/DataSources/PolylineGraphics": "@empty",
-          "./Source/DataSources/PolylineVolumeGraphics": "@empty",
-          "./Source/DataSources/RectangleGraphics": "@empty",
-          "./Source/DataSources/WallGraphics": "@empty"
-        }
-      },
-      "npm:typescript@2.0.0": {
-        "browser": {},
-        "map": {
-          "crypto": "@empty",
-          "buffer": "@empty",
-          "child_process": "@empty",
-          "fs": "@empty",
-          "path": "@empty",
-          "process": "@empty",
-          "readline": "@empty"
-        }
-      }
-    }
-  },
-  "scripts": {
-    "format": "tsfmt -r",
-    "build:min": "jspm build src/argon.ts .tmp/argon-build.js --format umd --global-name Argon --skip-source-maps && derequire .tmp/argon-build.js > dist/argon.js",
-    "prebuild": "npm run build:min",
-    "build": "uglifyjs dist/argon.js -m -o dist/argon.min.js",
-    "browser-sync": "browser-sync  start --server --directory --startPath \"index.html\" --files \"src/**\"",
-    "test": "npm run browser-sync",
-    "static": "static -p 3000",
-    "typedoc": "typedoc --tsconfig tsconfig.build.json --out docs --mode file --gaID UA-63191442-2 --name argon.js --readme src/README.md --target ES5 --module commonjs --experimentalDecorators --excludeNotExported --excludeExternals --ignoreCompilerErrors src",
-    "postinstall": "npm install types/cesium types/mobile-detect"
-  },
-  "dependencies": {
-    "@types/urijs": "^1.15.26",
-    "aurelia-dependency-injection": "^1.0.0"
-  },
-  "devDependencies": {
-    "@types/chai": "^3.4.29",
-    "@types/mocha": "^2.2.28",
-    "@types/systemjs": "^0.18.27",
-    "browser-sync": "^2.11.0",
-    "derequire": "^2.0.3",
-    "jspm": "^0.17.0-beta.22",
-    "node-static": "^0.7.7",
-    "tsconfig-glob": "^0.2.1",
-    "typedoc": "^0.4.5",
-    "typescript": "^2.0.0",
-    "typescript-formatter": "^2.3.0",
-    "uglify-js": "^2.7.3"
-  }
-}
-
->>>>>>> 4ea9da7c
+}