--- conflicted
+++ resolved
@@ -650,14 +650,14 @@
     }
 }
 
-<<<<<<< HEAD
 function extractVersion(versionString) {
     var parts = versionString.split('.');
     for (var i = 0, len = parts.length; i < len; ++i) {
         parts[i] = parseInt(parts[i], 10);
     }
     return parts;
-=======
+}
+
 /**
  * A service which connects this system to the [[REALITY_MANAGER]] via an Android WebView javascript interface.
  */
@@ -685,5 +685,4 @@
             sessionService.manager.close();
         })
     }
->>>>>>> 2b0e673d
 }